--- conflicted
+++ resolved
@@ -54,13 +54,6 @@
         # set alert_rules_path="", as we don't want to populate alert rules into the relation databag
         # we only need `self._remote_write.endpoints`
         self._remote_write = PrometheusRemoteWriteConsumer(self, alert_rules_path="")
-<<<<<<< HEAD
-=======
-        self.tempo = Tempo(
-            requested_receivers=self._requested_receivers,
-            retention_period_hours=self.trace_retention_period_hours,
-        )
->>>>>>> 3ab01877
         # set the open ports for this unit
         self.unit.set_ports(*self.tempo.all_ports.values())
 
@@ -252,18 +245,10 @@
         return tuple(requested_receivers)
 
     @property
-<<<<<<< HEAD
     def _trace_retention_period_hours(self) -> int:
         """Trace retention period for the compactor."""
         # if unset, defaults to 30 days
         return cast(int, self.config["retention-period"])
-=======
-    def trace_retention_period_hours(self) -> int:
-        """Trace retention period for the compactor."""
-        # if unset, default to 30 days
-        trace_retention_period_hours = cast(int, self.config.get("retention_period_hours", 720))
-        return trace_retention_period_hours
->>>>>>> 3ab01877
 
     def server_ca_cert(self) -> str:
         """For charm tracing."""
