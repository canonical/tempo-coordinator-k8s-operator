--- conflicted
+++ resolved
@@ -24,12 +24,8 @@
 from charms.traefik_route_k8s.v0.traefik_route import TraefikRouteRequirer
 from cosl.coordinated_workers.coordinator import ClusterRolesConfig, Coordinator
 from cosl.coordinated_workers.nginx import CA_CERT_PATH, CERT_PATH, KEY_PATH
-<<<<<<< HEAD
-from ops.charm import CharmBase
-=======
 from ops import CollectStatusEvent
 from ops.charm import CharmBase, RelationEvent
->>>>>>> 82f832cd
 from ops.main import main
 
 from nginx_config import NginxConfig
@@ -51,17 +47,13 @@
         super().__init__(*args)
 
         self.ingress = TraefikRouteRequirer(self, self.model.get_relation("ingress"), "ingress")  # type: ignore
-<<<<<<< HEAD
         self.tempo = Tempo(
             requested_receivers=self._requested_receivers,
             retention_period_hours=self.trace_retention_period_hours,
         )
-=======
         # set alert_rules_path="", as we don't want to populate alert rules into the relation databag
         # we only need `self._remote_write.endpoints`
         self._remote_write = PrometheusRemoteWriteConsumer(self, alert_rules_path="")
-        self.tempo = Tempo(requested_receivers=self._requested_receivers)
->>>>>>> 82f832cd
         # set the open ports for this unit
         self.unit.set_ports(*self.tempo.all_ports.values())
 
@@ -397,7 +389,10 @@
         """Returns a dictionary for the "requests" portion of the resources requirements."""
         return {"cpu": "50m", "memory": "100Mi"}
 
-<<<<<<< HEAD
+    def remote_write_endpoints(self):
+        """Return remote-write endpoints."""
+        return self._remote_write.endpoints
+
     def _update_outgoing_relations(self):
         # This method contains unconditional update logic, i.e. logic that should be executed
         # regardless of the event we are processing.
@@ -406,11 +401,6 @@
         self._configure_ingress()
         self._update_tracing_relations()
         self.coordinator.update_cluster()
-=======
-    def remote_write_endpoints(self):
-        """Return remote-write endpoints."""
-        return self._remote_write.endpoints
->>>>>>> 82f832cd
 
 
 if __name__ == "__main__":  # pragma: nocover
