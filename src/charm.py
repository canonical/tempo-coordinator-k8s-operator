#!/usr/bin/env python3
# Copyright 2024 Canonical Ltd.
# See LICENSE file for licensing details.

"""Charmed Operator for Tempo; a lightweight object storage based tracing backend."""

import logging
import re
import socket
from pathlib import Path
from subprocess import CalledProcessError, getoutput
from typing import Dict, List, Optional, Set, Tuple, cast, get_args

import ops
from charms.grafana_k8s.v0.grafana_source import GrafanaSourceProvider
from charms.prometheus_k8s.v1.prometheus_remote_write import (
    PrometheusRemoteWriteConsumer,
)
from charms.tempo_coordinator_k8s.v0.charm_tracing import trace_charm
from charms.tempo_coordinator_k8s.v0.tracing import (
    ReceiverProtocol,
    TracingEndpointProvider,
    TransportProtocolType,
    receiver_protocol_to_transport_protocol,
)
from charms.traefik_k8s.v0.traefik_route import TraefikRouteRequirer
from cosl.coordinated_workers.coordinator import ClusterRolesConfig, Coordinator
from cosl.coordinated_workers.interface import DatabagModel
from cosl.coordinated_workers.nginx import CA_CERT_PATH, CERT_PATH, KEY_PATH
from ops import CollectStatusEvent
from ops.charm import CharmBase

from nginx_config import NginxConfig
from tempo import Tempo
from tempo_config import TEMPO_ROLES_CONFIG

logger = logging.getLogger(__name__)
PEERS_RELATION_ENDPOINT_NAME = "peers"


class TempoCoordinator(Coordinator):
    """A Tempo coordinator class that inherits from the Coordinator class."""

    @property
    def _charm_tracing_receivers_urls(self) -> Dict[str, str]:
        """Override with custom enabled and requested receivers."""
        # if related to a remote instance, return the remote instance's endpoints
        if self.charm_tracing.is_ready():
            return super()._charm_tracing_receivers_urls
        # return this instance's endpoints
        return self._charm.requested_receivers_urls()  # type: ignore

    @property
    def _workload_tracing_receivers_urls(self) -> Dict[str, str]:
        """Override with custom enabled and requested receivers."""
        # if related to a remote instance, return the remote instance's endpoints
        if self.workload_tracing.is_ready():
            return super()._workload_tracing_receivers_urls
        # return this instance's endpoints
        return self._charm.requested_receivers_urls()  # type: ignore


class PeerData(DatabagModel):
    """Databag model for the "peers" relation between coordinator units."""

    fqdn: str
    """FQDN hostname of this coordinator unit."""


@trace_charm(
    tracing_endpoint="tempo_otlp_http_endpoint",
    server_cert="server_ca_cert",
    extra_types=(Tempo, TracingEndpointProvider, Coordinator, ClusterRolesConfig),
    # use PVC path for buffer data, so we don't lose it on pod churn
    buffer_path=Path("/tempo-data/.charm_tracing_buffer.raw"),
)
class TempoCoordinatorCharm(CharmBase):
    """Charmed Operator for Tempo; a distributed tracing backend."""

    def __init__(self, *args):
        super().__init__(*args)

        self.ingress = TraefikRouteRequirer(
            self,
            self.model.get_relation("ingress"),  # type: ignore
            "ingress",
        )  # type: ignore
        self.tempo = Tempo(
            requested_receivers=self._requested_receivers,
            retention_period_hours=self._trace_retention_period_hours,
        )
        # set alert_rules_path="", as we don't want to populate alert rules into the relation databag
        # we only need `self._remote_write.endpoints`
        self._remote_write = PrometheusRemoteWriteConsumer(self, alert_rules_path="")
        # set the open ports for this unit
        self.unit.set_ports(*self.tempo.all_ports.values())

        self.tracing = TracingEndpointProvider(self, external_url=self._external_url)

        self.framework.observe(self.on.collect_unit_status, self._on_collect_status)

        self.coordinator = TempoCoordinator(
            charm=self,
            roles_config=TEMPO_ROLES_CONFIG,
            external_url=self._external_url,
            worker_metrics_port=self.tempo.tempo_http_server_port,
            endpoints={
                "certificates": "certificates",
                "cluster": "tempo-cluster",
                "grafana-dashboards": "grafana-dashboard",
                "logging": "logging",
                "metrics": "metrics-endpoint",
                "s3": "s3",
                "charm-tracing": "self-charm-tracing",
                "workload-tracing": "self-workload-tracing",
            },
            nginx_config=NginxConfig(server_name=self.hostname).config,
            workers_config=self.tempo.config,
            resources_requests=self.get_resources_requests,
            container_name="charm",
            remote_write_endpoints=self.remote_write_endpoints,  # type: ignore
            # TODO: future Tempo releases would be using otlp_xx protocols instead.
            workload_tracing_protocols=["jaeger_thrift_http"],
        )

        # configure this tempo as a datasource in grafana
        self.grafana_source_provider = GrafanaSourceProvider(
            self,
            source_type="tempo",
            source_url=self._external_http_server_url,
            refresh_event=[
                # refresh the source url when TLS config might be changing
                self.on[
                    self.coordinator.cert_handler.certificates_relation_name
                ].relation_changed,
                # or when ingress changes
                self.ingress.on.ready,
            ],
        )

        # peer
        self.framework.observe(
            self.on[PEERS_RELATION_ENDPOINT_NAME].relation_created,
            self._on_peers_relation_created,
        )

        # refuse to handle any other event as we can't possibly know what to do.
        if not self.coordinator.can_handle_events:
            # logging is handled by the Coordinator object
            return

        # do this regardless of what event we are processing
        self._reconcile()

        # actions
        self.framework.observe(
            self.on.list_receivers_action,
            self._on_list_receivers_action,
        )

    ######################
    # UTILITY PROPERTIES #
    ######################
    @property
    def peers(self):
        """Fetch the "peers" peer relation."""
        return self.model.get_relation(PEERS_RELATION_ENDPOINT_NAME)

    @property
    def _external_hostname(self) -> str:
        """Return the external hostname."""
        return re.sub(r"^https?:\/\/", "", self._external_url)

    @property
    def hostname(self) -> str:
        """Unit's hostname."""
        return socket.getfqdn()

    @property
    def _external_http_server_url(self) -> str:
        """External url of the http(s) server."""
        return f"{self._external_url}:{self.tempo.tempo_http_server_port}"

    @property
    def _external_url(self) -> str:
        """Return the external url."""
        if (
            self.ingress.is_ready()
            and self.ingress.scheme
            and self.ingress.external_host
        ):
            ingress_url = f"{self.ingress.scheme}://{self.ingress.external_host}"
            logger.debug("This unit's ingress URL: %s", ingress_url)
            return ingress_url

        # If we do not have an ingress, then use the pod hostname.
        # The reason to prefer this over the pod name (which is the actual
        # hostname visible from the pod) or a K8s service, is that those
        # are routable virtually exclusively inside the cluster (as they rely)
        # on the cluster's DNS service, while the ip address is _sometimes_
        # routable from the outside, e.g., when deploying on MicroK8s on Linux.
        return self._internal_url

    @property
    def _scheme(self) -> str:
        """Return the URI scheme that should be used when communicating with this unit."""
        scheme = "http"
        if self.are_certificates_on_disk:
            scheme = "https"
        return scheme

    @property
    def _internal_url(self) -> str:
        """Return the locally addressable, FQDN based unit address."""
        return f"{self._scheme}://{self.hostname}"

    @property
    def are_certificates_on_disk(self) -> bool:
        """Return True if the certificates files are on disk."""
        nginx_container = self.unit.get_container("nginx")

        return (
            nginx_container.can_connect()
            and nginx_container.exists(CERT_PATH)
            and nginx_container.exists(KEY_PATH)
            and nginx_container.exists(CA_CERT_PATH)
        )

    @property
    def enabled_receivers(self) -> Set[str]:
        """Extra receivers enabled through config."""
        enabled_receivers = set()
        # otlp_http is needed by charm_tracing
        enabled_receivers.add("otlp_http")
        # jaeger_thrift_http is needed by Tempo's internal workload traces
        enabled_receivers.add("jaeger_thrift_http")
        enabled_receivers.update(
            [
                receiver
                for receiver in get_args(ReceiverProtocol)
                if self.config.get(f"always_enable_{receiver}") is True
            ],
        )
        return enabled_receivers

    ##################
    # EVENT HANDLERS #
    ##################
    def _on_peers_relation_created(self, _: ops.RelationCreatedEvent):
        self.update_peer_data()

    def _on_list_receivers_action(self, event: ops.ActionEvent):
        res = {}
        for receiver in self._requested_receivers():
            res[receiver.replace("_", "-")] = self.get_receiver_url(receiver)
        event.set_results(res)

    def _on_collect_status(self, e: CollectStatusEvent):
        # add Tempo coordinator-specific statuses
        if (
            "metrics-generator" in self.coordinator.cluster.gather_roles()
            and not self.remote_write_endpoints()
        ):
            e.add_status(
                ops.ActiveStatus(
                    "metrics-generator disabled. Add a relation over send-remote-write",
                ),
            )

    ###################
    # UTILITY METHODS #
    ###################

    def update_peer_data(self) -> None:
        """Update peer unit data bucket with this unit's hostname."""
        if self.peers and self.peers.data:
            PeerData(fqdn=self.hostname).dump(self.peers.data[self.unit])

    def get_peer_data(self, unit: ops.Unit) -> Optional[PeerData]:
        """Get peer data from a given unit data bucket."""
        if not (self.peers and self.peers.data):
            return None

        return PeerData.load(self.peers.data.get(unit, {}))

    def _update_ingress_relation(self) -> None:
        """Make sure the traefik route is up-to-date."""
        if not self.unit.is_leader():
            return

        if self.ingress.is_ready():
            self.ingress.submit_to_traefik(
                self._ingress_config,
                static=self._static_ingress_config,
            )

    def _update_tracing_relations(self) -> None:
        tracing_relations = self.model.relations["tracing"]
        if not tracing_relations:
            # todo: set waiting status and configure tempo to run without receivers if possible,
            #  else perhaps postpone starting the workload at all.
            logger.warning("no tracing relations: Tempo has no receivers configured.")
            return

        requested_receivers = self._requested_receivers()
        # publish requested protocols to all relations
        if self.unit.is_leader():
            self.tracing.publish_receivers(
                [(p, self.get_receiver_url(p)) for p in requested_receivers],
            )

    def _requested_receivers(self) -> Tuple[ReceiverProtocol, ...]:
        """List what receivers we should activate, based on the active tracing relations and config-enabled extra receivers."""
        # we start with the sum of the requested endpoints from the requirers
        requested_protocols = set(self.tracing.requested_protocols())

        # update with enabled extra receivers
        requested_protocols.update(self.enabled_receivers)
        # and publish only those we support
<<<<<<< HEAD
        requested_receivers = requested_protocols.intersection(
            set(self.tempo.receiver_ports),
        )
        return tuple(requested_receivers)
=======
        requested_receivers = requested_protocols.intersection(set(self.tempo.receiver_ports))
        # sorting for stable output to prevent remote units from receiving
        # spurious relation-changed events
        return tuple(sorted(requested_receivers))
>>>>>>> f1130717

    @property
    def _trace_retention_period_hours(self) -> int:
        """Trace retention period for the compactor."""
        # if unset, defaults to 30 days
        return cast(int, self.config["retention-period"])

    def server_ca_cert(self) -> str:
        """For charm tracing."""
        return CA_CERT_PATH

    def tempo_otlp_http_endpoint(self) -> Optional[str]:
        """Endpoint at which the charm tracing information will be forwarded."""
        # the charm container and the tempo workload container have apparently the same
        # IP, so we can talk to tempo at localhost.
        if hasattr(self, "coordinator") and self.coordinator.charm_tracing.is_ready():
            return self.coordinator.charm_tracing.get_endpoint("otlp_http")
        # In absence of another Tempo instance, we don't want to lose this instance's charm traces
        elif self.is_workload_ready():
            return f"{self._internal_url}:{self.tempo.receiver_ports['otlp_http']}"

    def requested_receivers_urls(self) -> Dict[str, str]:
        """Endpoints to which the workload (and the worker charm) can push traces to."""
        return {
            receiver: self.get_receiver_url(receiver)
            for receiver in self._requested_receivers()
        }

    @property
    def _static_ingress_config(self) -> dict:
        entry_points = {}
        for protocol, port in self.tempo.all_ports.items():
            sanitized_protocol = protocol.replace("_", "-")
            entry_points[sanitized_protocol] = {"address": f":{port}"}

        return {"entryPoints": entry_points}

    @property
    def _ingress_config(self) -> dict:
        """Build a raw ingress configuration for Traefik."""
        http_routers = {}
        http_services = {}
        for protocol, port in self.tempo.all_ports.items():
            sanitized_protocol = protocol.replace("_", "-")
            http_routers[
                f"juju-{self.model.name}-{self.model.app.name}-{sanitized_protocol}"
            ] = {
                "entryPoints": [sanitized_protocol],
                "service": f"juju-{self.model.name}-{self.model.app.name}-service-{sanitized_protocol}",
                # TODO better matcher
                "rule": "ClientIP(`0.0.0.0/0`)",
            }
            if (
                protocol == "tempo_grpc"
                or receiver_protocol_to_transport_protocol.get(
                    cast(ReceiverProtocol, protocol),
                )
                == TransportProtocolType.grpc
            ) and not self.coordinator.tls_available:
                # to send traces to unsecured GRPC endpoints, we need h2c
                # see https://doc.traefik.io/traefik/v2.0/user-guides/grpc/#with-http-h2c
                http_services[
                    f"juju-{self.model.name}-{self.model.app.name}-service-{sanitized_protocol}"
                ] = {
                    "loadBalancer": {
                        "servers": self._build_lb_server_config("h2c", port),
                    },
                }
            else:
                # anything else, including secured GRPC, can use _internal_url
                # ref https://doc.traefik.io/traefik/v2.0/user-guides/grpc/#with-https
                http_services[
                    f"juju-{self.model.name}-{self.model.app.name}-service-{sanitized_protocol}"
                ] = {
                    "loadBalancer": {
                        "servers": self._build_lb_server_config(self._scheme, port),
                    },
                }
        return {
            "http": {
                "routers": http_routers,
                "services": http_services,
            },
        }

    def _build_lb_server_config(self, scheme: str, port: int) -> List[Dict[str, str]]:
        """Build the server portion of the loadbalancer config of Traefik ingress."""

        def to_url(fqdn: str):
            return {"url": f"{scheme}://{fqdn}:{port}"}

        urls = [to_url(self.hostname)]
        if self.peers:
            for peer in self.peers.units:
                peer_data = self.get_peer_data(peer)
                if peer_data:
                    urls.append(to_url(peer_data.fqdn))

        return urls

    def get_receiver_url(self, protocol: ReceiverProtocol):
        """Return the receiver endpoint URL based on the protocol.

        if ingress is used, return endpoint provided by the ingress instead.
        """
        protocol_type = receiver_protocol_to_transport_protocol.get(protocol)
        # ingress.is_ready returns True even when traefik hasn't sent any data yet
        has_ingress = (
            self.ingress.is_ready()
            and self.ingress.external_host
            and self.ingress.scheme
        )
        receiver_port = self.tempo.receiver_ports[protocol]

        if has_ingress:
            url = (
                self.ingress.external_host
                if protocol_type == TransportProtocolType.grpc
                else f"{self.ingress.scheme}://{self.ingress.external_host}"
            )
        else:
            url = (
                self.hostname
                if protocol_type == TransportProtocolType.grpc
                else self._internal_url
            )

        return f"{url}:{receiver_port}"

    def is_workload_ready(self):
        """Whether the tempo built-in readiness check reports 'ready'."""
        if self.coordinator.tls_available:
            tls, s = f" --cacert {CA_CERT_PATH}", "s"
        else:
            tls = s = ""

        # cert is for fqdn/ingress, not for IP
        cmd = f"curl{tls} http{s}://{self.coordinator.hostname}:{self.tempo.tempo_http_server_port}/ready"

        try:
            out = getoutput(cmd).split("\n")[-1]
        except (CalledProcessError, IndexError):
            return False
        return out == "ready"

    def get_resources_requests(self, _) -> Dict[str, str]:
        """Return a dictionary for the "requests" portion of the resources requirements."""
        return {"cpu": "50m", "memory": "100Mi"}

    def remote_write_endpoints(self):
        """Return the remote-write endpoints."""
        return self._remote_write.endpoints

    def _reconcile(self):
        # This method contains unconditional update logic, i.e. logic that should be executed
        # regardless of the event we are processing.
        # reason is, if we miss these events because our coordinator cannot process events (inconsistent status),
        # we need to 'remember' to run this logic as soon as we become ready, which is hard and error-prone
        self._update_ingress_relation()
        self._update_tracing_relations()


if __name__ == "__main__":  # pragma: nocover
    from ops import main

    main(TempoCoordinatorCharm)  # noqa<|MERGE_RESOLUTION|>--- conflicted
+++ resolved
@@ -317,17 +317,12 @@
         # update with enabled extra receivers
         requested_protocols.update(self.enabled_receivers)
         # and publish only those we support
-<<<<<<< HEAD
         requested_receivers = requested_protocols.intersection(
-            set(self.tempo.receiver_ports),
-        )
-        return tuple(requested_receivers)
-=======
-        requested_receivers = requested_protocols.intersection(set(self.tempo.receiver_ports))
+            set(self.tempo.receiver_ports)
+        )
         # sorting for stable output to prevent remote units from receiving
         # spurious relation-changed events
         return tuple(sorted(requested_receivers))
->>>>>>> f1130717
 
     @property
     def _trace_retention_period_hours(self) -> int:
