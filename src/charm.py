--- conflicted
+++ resolved
@@ -132,14 +132,9 @@
             resources_requests=self.get_resources_requests,
             container_name="charm",
             remote_write_endpoints=self.remote_write_endpoints,  # type: ignore
-<<<<<<< HEAD
-            # TODO: future Tempo releases would be using otlp_xx protocols instead.
-            workload_tracing_protocols=["jaeger_thrift_http"],
             worker_ports=self._get_worker_ports,
-=======
             workload_tracing_protocols=["otlp_http"],
             catalogue_item=self._catalogue_item,
->>>>>>> bf681f70
         )
 
         # configure this tempo as a datasource in grafana
