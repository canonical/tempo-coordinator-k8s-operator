# Copyright 2022 Canonical Ltd.
# See LICENSE file for licensing details.
from interface_tester import InterfaceTester


<<<<<<< HEAD
def test_tracing_v2_interface(charm_tracing_tester: InterfaceTester):
    charm_tracing_tester.configure(
        interface_name="tracing",
        interface_version=2,
    )

    charm_tracing_tester.run()
=======
def test_tracing_v2_interface(tracing_tester: InterfaceTester):
    tracing_tester.configure(
        interface_name="tracing",
        interface_version=2,
    )
    tracing_tester.run()
>>>>>>> d5964816
<|MERGE_RESOLUTION|>--- conflicted
+++ resolved
@@ -3,19 +3,9 @@
 from interface_tester import InterfaceTester
 
 
-<<<<<<< HEAD
-def test_tracing_v2_interface(charm_tracing_tester: InterfaceTester):
-    charm_tracing_tester.configure(
-        interface_name="tracing",
-        interface_version=2,
-    )
-
-    charm_tracing_tester.run()
-=======
 def test_tracing_v2_interface(tracing_tester: InterfaceTester):
     tracing_tester.configure(
         interface_name="tracing",
         interface_version=2,
     )
-    tracing_tester.run()
->>>>>>> d5964816
+    tracing_tester.run()